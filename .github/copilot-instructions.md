--- conflicted
+++ resolved
@@ -1,6 +1,4 @@
-# 🧠 Copilot Instructions for OSUSAPPS (Odoo 17)
-
-<<<<<<< HEAD
+
 # 🧠 Copilot Instructions for OSUSAPPS
 
 ## Core Mission
@@ -17,12 +15,6 @@
 +   - `payment_account_enhanced/`: Professional voucher templates, robust approval history, QR code security, advanced CSS theming.
 +   - `custom_sales/`: Advanced sales dashboard, KPI widgets, Chart.js analytics, mobile/responsive design.
 +   - `account_statement/`: Multi-app integration, PDF/Excel export, dual menu access, multi-level permissions.
-=======
-## Architecture & Major Components
-- **Odoo 17, Dockerized**: All dev, test, and deployment via Docker Compose. Custom modules are mounted at `/mnt/extra-addons`.
-- **Modules**: Each top-level folder (e.g. `account_payment_final/`, `custom_sales/`, `account_statement/`) is a standard Odoo module with its own models, views, security, and tests. See each module's `README.md` for business context and features.
-- **Database**: Managed by a Postgres container. Use `docker-compose exec db ...` for DB operations.
->>>>>>> f9c21a3d
 
 ## Mandatory Requirements
 
@@ -284,12 +276,16 @@
 ```
 
 ## Developer Workflows
-- **Start/Stop**: Use `setup.bat` (Windows) or `setup.sh` (Linux/Mac), or `docker-compose up -d` / `docker-compose down`.
-- **Logs**: `docker-compose logs -f odoo`
-- **Update modules**: `docker-compose exec odoo odoo --update=all --stop-after-init` or `--update=module_name`
-- **Run tests**: `docker-compose exec odoo odoo --test-enable --log-level=test --stop-after-init -d odoo -i module_name`
-- **Common test task**: See VS Code task `Odoo 17 Test: account_payment_final`
-- **Module install**: Copy to repo, update app list in Odoo UI, install from Apps menu.
++ **Start/Stop**: Use setup scripts or `docker-compose up -d` / `docker-compose down`.
++ **Logs**: `docker-compose logs -f odoo`
++ **DB backup/restore**: See project root scripts and `docker-compose` commands.
++ **Update all modules**: `docker-compose exec odoo odoo --update=all --stop-after-init`
++ **Update single module**: `docker-compose exec odoo odoo --update=module_name --stop-after-init`
++ **Run tests**: `docker-compose exec odoo odoo --test-enable --log-level=test --stop-after-init -d odoo -i module_name`
++ **Enter Odoo shell**: `docker-compose exec odoo bash`
++ **Module install**: Copy to repo, update app list in Odoo UI, then install from Apps menu.
++ **Testing**: Use Odoo's built-in test infrastructure (`TransactionCase` in `tests/`). Do not use ad-hoc scripts.
++ **Common test task**: See VS Code task `Odoo 17 Test: account_payment_final` for automated test runs.
 
 ## Quality Assurance & Conflict Prevention
 
@@ -393,12 +389,14 @@
 - **QR code verification**: Use public and JSON endpoints for payment verification.
 
 ## Common Issues & Troubleshooting
-- **DB errors**: See `fix_cron_in_odoo.py`.
-- **Duplicate records**: See `fix_duplicate_partners.py`.
-- **JS errors**: See `fix_dashboard_js.py`.
-- **Excel export**: Check `xlsxwriter` and `report_xlsx` install.
-- **Voucher template errors**: See `PAYMENT_VOUCHER_FIX_SUMMARY.md`.
-- **Approval workflow issues**: See `payment_approval_history.py`.
++ **DB errors**: If cron jobs fail, check `fix_cron_in_odoo.py`.
++ **Duplicate records**: See `fix_duplicate_partners.py` for deduplication logic.
++ **JS errors**: Run `fix_dashboard_js.py` for dashboard JS issues.
++ **Permission errors**: Check `ir.model.access.csv` and security groups.
++ **Module dependencies**: Ensure all dependencies are in `__manifest__.py` before install.
++ **Excel export**: If not available, check `xlsxwriter` and `report_xlsx` install.
++ **Voucher template errors**: See `PAYMENT_VOUCHER_FIX_SUMMARY.md` for common template issues and fixes.
++ **Approval workflow issues**: Check `payment_account_enhanced/models/payment_approval_history.py` for audit trail and debugging.
 
 ## Interaction Protocol
 
@@ -451,12 +449,16 @@
    - "How can I better understand your development preferences?"
 
 ## Tips for AI Agents
-- Always use Docker Compose for dev/test/debug.
-- Mimic the structure and patterns of the most recently updated modules.
-- Prefer Odoo ORM, API, and security mechanisms over custom code.
-- Always include security definitions for new models.
-- Use Odoo's built-in test infra, not ad-hoc scripts.
-- Reference module-level `README.md` for business logic and integration details.
++ Always use Docker Compose for all dev/test/debug.
++ When adding modules, follow structure and manifest patterns of existing modules.
++ Prefer Odoo ORM, API, and security mechanisms over custom code.
++ Always include security definitions for new models.
++ Use Odoo's built-in test infra, not ad-hoc scripts.
++ For reports, prefer QWeb XML and follow theming patterns in `report_font_enhancement/` and `payment_account_enhanced/static/src/css/payment_voucher_style.css`.
++ For voucher/report template fixes, see `PAYMENT_VOUCHER_FIX_SUMMARY.md` for production-ready patterns.
++ For approval workflow, ensure audit trail via `payment_approval_history.py`.
++ Reference module-level `README.md` for business logic and integration details.
++ If in doubt, mimic the structure and patterns of the most recently updated modules.
 
 ## Specialized Development Areas
 
@@ -523,31 +525,4 @@
 
 ---
 
-## Workspace Shortcut Commands
-
-### Spec Workflow Commands
-| Shortcut         | Command         | Description                        |
-|------------------|----------------|------------------------------------|
-| Ctrl+Alt+Spec    | Start Spec Workflow | Begin new feature spec process     |
-| Ctrl+Alt+Req     | Create Requirements | Generate EARS requirements doc     |
-| Ctrl+Alt+Des     | Create Design   | Generate design document with diagrams |
-| Ctrl+Alt+Val     | Validate Spec   | Check spec compliance              |
-| Ctrl+Alt+EARS    | Convert to EARS | Transform text to EARS format      |
-
-### Odoo Development Commands
-| Shortcut         | Command         | Description                        |
-|------------------|----------------|------------------------------------|
-| Ctrl+Alt+M       | Create Model    | Generate Odoo model with security  |
-| Ctrl+Alt+V       | Create Views    | Generate XML views                 |
-| Ctrl+Alt+S       | Create Security | Generate access rights             |
-| Ctrl+Alt+Mod     | Complete Module | Generate full module from spec     |
-
-### Code Quality Commands
-| Shortcut         | Command         | Description                        |
-|------------------|----------------|------------------------------------|
-| Ctrl+Shift+I     | Explain Code    | AI explanation of selected code    |
-| Ctrl+Shift+R     | Review Code     | Comprehensive code review          |
-| Ctrl+Shift+T     | Generate Tests  | Create unit/integration tests      |
-| Ctrl+Shift+D     | Generate Docs   | Create documentation               |
-
 For more details, see the root `README.md` and module-level `README.md` files. If in doubt, mimic the structure and patterns of the most recently updated modules.