from odoo import models, fields, api
from odoo.exceptions import UserError, ValidationError
import logging

_logger = logging.getLogger(__name__)

class SaleOrder(models.Model):
<<<<<<< HEAD
    """Simplified Sale Order with commission management"""
    _inherit = ['sale.order', 'commission.assignment.mixin']
=======
    """Extended Sale Order with simplified commission management via many2many assignments"""
    _inherit = 'sale.order'
>>>>>>> 8cebde85

    # Direct commission lines relationship
    commission_line_ids = fields.One2many(
        'commission.line',
        'sale_order_id',
        string='Commission Lines',
        copy=False,
        help="Commission lines for this sale order"
    )

    # Commission totals
    total_commission_amount = fields.Monetary(
        string='Total Commission Amount',
        compute='_compute_commission_totals',
        store=True,
        currency_field='currency_id',
        help="Total commission amount from all commission lines"
    )

    commission_lines_count = fields.Integer(
        string='Commission Lines Count',
        compute='_compute_commission_totals',
        help="Number of commission lines for this order"
    )

    # Commission status
    commission_status = fields.Selection([
        ('draft', 'Draft'),
        ('calculated', 'Calculated'),
        ('confirmed', 'Confirmed'),
        ('paid', 'Paid'),
    ], string='Commission Status', default='draft', copy=False, tracking=True)

<<<<<<< HEAD
    @api.depends('commission_line_ids.commission_amount')
    def _compute_commission_totals(self):
        """Compute commission totals"""
        for order in self:
            order.commission_lines_count = len(order.commission_line_ids)
            order.total_commission_amount = sum(order.commission_line_ids.mapped('commission_amount'))

    def action_calculate_commissions(self):
        """Calculate commission lines for this order"""
=======
    @api.depends('commission_line_ids')
    def _compute_commission_lines_count(self):
        """Compute commission lines count from both legacy and modern structures"""
        for order in self:
            if order.use_modern_commissions:
                # Use assignment-based count (mixin not available)
                order.commission_lines_count = 0
            else:
                # Use legacy count
                order.commission_lines_count = len(order.commission_line_ids)

    @api.depends('commission_line_ids.commission_amount', 'commission_line_ids.commission_category',
                 'use_modern_commissions')
    def _compute_commission_lines_totals(self):
        """Optimized commission totals calculation using both legacy and modern structures"""
        for order in self:
            if order.use_modern_commissions:
                # Use modern assignment-based calculation
                commission_lines = order.commission_line_ids
                order.total_commission_lines_amount = order.total_commission_amount
                order.internal_commission_lines_amount = sum(
                    commission_lines.filtered(lambda l: l.commission_category == 'internal' and l.state != 'cancelled').mapped('commission_amount')
                )
                order.external_commission_lines_amount = sum(
                    commission_lines.filtered(lambda l: l.commission_category == 'external' and l.state != 'cancelled').mapped('commission_amount')
                )
            else:
                # Use legacy calculation
                lines = order.commission_line_ids.filtered(lambda l: l.state != 'cancelled')
                order.total_commission_lines_amount = sum(lines.mapped('commission_amount'))
                order.internal_commission_lines_amount = sum(
                    lines.filtered(lambda l: l.commission_category == 'internal').mapped('commission_amount')
                )
                order.external_commission_lines_amount = sum(
                    lines.filtered(lambda l: l.commission_category == 'external').mapped('commission_amount')
                )

    @api.depends('commission_line_ids')
    def _compute_commission_stats(self):
        """Compute commission statistics with currency support for sale orders"""
        for order in self:
            if order.use_modern_commissions:
                # Use assignment-based calculation (mixin not available)
                commission_lines = order.commission_line_ids  # Fallback to legacy
            else:
                # Use legacy structure
                commission_lines = order.commission_line_ids
            
            order.commission_count = len(commission_lines)
            order.total_commission_amount = sum(commission_lines.mapped('commission_amount'))
            
            # Calculate pending commissions
            pending_lines = commission_lines.filtered(lambda l: l.state in ['draft', 'calculated', 'confirmed'])
            order.pending_commission_amount = sum(pending_lines.mapped('commission_amount'))
            
            # Calculate paid commissions
            paid_lines = commission_lines.filtered(lambda l: l.state in ['paid', 'partially_paid'])
            order.paid_commission_amount = sum(paid_lines.mapped('commission_amount'))

    @api.depends('agent1_partner_id', 'agent2_partner_id', 'broker_partner_id',
                 'referrer_partner_id', 'cashback_partner_id', 'other_external_partner_id',
                 'consultant_id', 'manager_id', 'second_agent_id', 'director_id',
                 'manager_partner_id', 'director_partner_id', 'commission_line_ids.partner_id')
    def _compute_commission_statement_count(self):
        """Compute number of commission partners for this order (Enhanced with commission lines)."""
        for order in self:
            partners = set()

            # Modern commission lines approach
            if order.use_commission_lines and order.commission_line_ids:
                partners.update(order.commission_line_ids.mapped('partner_id').ids)
            else:
                # Legacy approach for backward compatibility
                commission_partners = [
                    order.agent1_partner_id,
                    order.agent2_partner_id,
                    order.broker_partner_id,
                    order.referrer_partner_id,
                    order.cashback_partner_id,
                    order.other_external_partner_id,
                    order.consultant_id,
                    order.manager_id,
                    order.second_agent_id,
                    order.director_id,
                    order.manager_partner_id,
                    order.director_partner_id,
                ]
                for partner in commission_partners:
                    if partner:
                        partners.add(partner.id)

            order.commission_statement_count = len(partners)

    @api.depends('purchase_order_ids')
    def _compute_purchase_order_total_amount(self):
        for order in self:
            total = sum(order.purchase_order_ids.mapped('amount_total'))
            order.purchase_order_total_amount = total

    @api.depends('invoice_ids', 'invoice_ids.state', 'invoice_status', 'amount_total')
    def _compute_invoice_status(self):
        """Compute invoice-related status fields with better logic"""
        for order in self:
            posted_invoices = order.invoice_ids.filtered(lambda inv: inv.state == 'posted' and inv.move_type == 'out_invoice')
            order.has_posted_invoices = bool(posted_invoices)
            
            # More flexible check for fully invoiced status
            if posted_invoices:
                total_invoiced = sum(posted_invoices.mapped('amount_total'))
                # Allow small rounding differences (0.01)
                is_amounts_match = abs(total_invoiced - order.amount_total) <= 0.01
                order.is_fully_invoiced = (order.invoice_status == 'invoiced' or is_amounts_match) and bool(posted_invoices)
            else:
                order.is_fully_invoiced = False

    @api.depends('purchase_order_ids')
    def _compute_purchase_order_count(self):
        for order in self:
            order.purchase_order_count = len(order.purchase_order_ids)

    @api.depends('amount_total')
    def _compute_sales_value(self):
        for order in self:
            order.sales_value = order.amount_total

    @api.depends('amount_total', 'consultant_comm_percentage', 'consultant_commission_type',
                 'manager_comm_percentage', 'manager_legacy_commission_type', 
                 'director_comm_percentage', 'director_legacy_commission_type', 
                 'second_agent_comm_percentage', 'second_agent_commission_type',
                 'broker_rate', 'broker_commission_type', 'referrer_rate', 'referrer_commission_type',
                 'cashback_rate', 'cashback_commission_type', 'other_external_rate', 'other_external_commission_type',
                 'agent1_rate', 'agent1_commission_type', 'agent2_rate', 'agent2_commission_type',
                 'manager_rate', 'manager_commission_type', 'director_rate', 'director_commission_type',
                 'order_line.price_unit', 'order_line.price_subtotal', 'amount_untaxed')
    def _compute_commissions(self):
        """Compute commission amounts and company shares."""
        for order in self:
            base_amount = order.amount_total

            # Legacy commission calculations with flexible commission types
            order.salesperson_commission = self._calculate_commission_amount(
                order.consultant_comm_percentage, 
                order.consultant_commission_type, 
                order
            )
            order.manager_commission = self._calculate_commission_amount(
                order.manager_comm_percentage, 
                order.manager_legacy_commission_type, 
                order
            )
            order.second_agent_commission = self._calculate_commission_amount(
                order.second_agent_comm_percentage, 
                order.second_agent_commission_type, 
                order
            )
            order.director_commission = self._calculate_commission_amount(
                order.director_comm_percentage, 
                order.director_legacy_commission_type, 
                order
            )

            # External commissions
            order.broker_amount = self._calculate_commission_amount(order.broker_rate, order.broker_commission_type, order)
            order.referrer_amount = self._calculate_commission_amount(order.referrer_rate, order.referrer_commission_type, order)
            order.cashback_amount = self._calculate_commission_amount(order.cashback_rate, order.cashback_commission_type, order)
            order.other_external_amount = self._calculate_commission_amount(order.other_external_rate, order.other_external_commission_type, order)

            # Internal commissions
            order.agent1_amount = self._calculate_commission_amount(order.agent1_rate, order.agent1_commission_type, order)
            order.agent2_amount = self._calculate_commission_amount(order.agent2_rate, order.agent2_commission_type, order)
            order.manager_amount = self._calculate_commission_amount(order.manager_rate, order.manager_commission_type, order)
            order.director_amount = self._calculate_commission_amount(order.director_rate, order.director_commission_type, order)

            # Calculate totals
            order.total_external_commission_amount = (
                order.broker_amount + order.referrer_amount + 
                order.cashback_amount + order.other_external_amount
            )

            order.total_internal_commission_amount = (
                order.agent1_amount + order.agent2_amount + 
                order.manager_amount + order.director_amount +
                order.salesperson_commission + order.manager_commission + 
                order.second_agent_commission + order.director_commission
            )

            order.total_commission_amount = (
                order.total_external_commission_amount + order.total_internal_commission_amount
            )

            # Company share calculations
            order.company_share = base_amount - order.total_commission_amount
            order.net_company_share = order.company_share

    # ============== CONSTRAINT METHODS ==============
    
    @api.constrains('order_line')
    def _check_single_order_line(self):
        for order in self:
            if len(order.order_line) > 1:
                raise ValidationError("Only one order line is allowed per sale order for commission clarity.")

    # ============== ACTION METHODS ==============
    
    def action_view_commission_statement(self):
        """Open commission statement wizard for this order."""
        self.ensure_one()
        if not self.env.user.has_group('base.group_user'):
            from odoo.exceptions import AccessError
            raise AccessError("You don't have permission to view commission statements.")
        commission_partners = self._get_commission_partners()
        if not commission_partners:
            return {
                'type': 'ir.actions.client',
                'tag': 'display_notification',
                'params': {
                    'title': 'No Commission Partners',
                    'message': 'This sale order has no commission partners defined.',
                    'type': 'warning',
                }
            }
        context = {
            'default_sale_order_id': self.id,
            'default_date_from': self.date_order.date() if self.date_order else fields.Date.today(),
            'default_date_to': fields.Date.today(),
        }
        if len(commission_partners) == 1:
            context['default_partner_id'] = commission_partners[0].id
        return {
            'type': 'ir.actions.act_window',
            'name': 'Commission Statement',
            'res_model': 'commission.partner.statement.wizard',
            'view_mode': 'form',
            'target': 'new',
            'context': context,
        }

    def action_open_commission_report_wizard(self):
        """Open the commission report wizard for this sale order."""
        self.ensure_one()
        return {
            'type': 'ir.actions.act_window',
            'name': 'Commission Report Wizard',
            'res_model': 'commission.report.wizard',
            'view_mode': 'form',
            'target': 'new',
            'context': {
                'default_sale_order_id': self.id,
            }
        }

    def action_view_commission_details(self):
        """View commission details for this sale order - compatibility method."""
>>>>>>> 8cebde85
        self.ensure_one()
        if not self.commission_line_ids:
            raise UserError("No commission lines configured for this order.")

        for line in self.commission_line_ids:
            line._compute_amounts()

        self.commission_status = 'calculated'
        return True

    def action_confirm_commissions(self):
        """Confirm commission calculations"""
        self.ensure_one()
        if self.commission_status != 'calculated':
            raise UserError("Please calculate commissions first.")

        self.commission_line_ids.write({'state': 'confirmed'})
        self.commission_status = 'confirmed'
        return True

    def action_create_commission_purchase_orders(self):
        """Create purchase orders for commissions"""
        self.ensure_one()
        purchase_orders = []

        for line in self.commission_line_ids.filtered(lambda l: l.state == 'confirmed'):
            po_vals = self._prepare_purchase_order_vals(line)
            po = self.env['purchase.order'].create(po_vals)
            line.purchase_order_id = po.id
            line.state = 'processed'
            purchase_orders.append(po)

        if purchase_orders:
            self.commission_status = 'paid'

        return purchase_orders

    def _prepare_purchase_order_vals(self, commission_line):
        """Prepare purchase order values for commission"""
        product = self.env.ref('commission_ax.commission_service_product', raise_if_not_found=False)
        if not product:
            raise UserError("Commission service product not found. Please configure it first.")

        return {
            'partner_id': commission_line.partner_id.id,
            'partner_ref': self.client_order_ref or '',
            'origin_so_id': self.id,
            'order_line': [(0, 0, {
                'product_id': product.id,
                'name': f"Commission: {self.name} - {commission_line.commission_type_id.name}",
                'product_qty': 1,
                'price_unit': commission_line.commission_amount,
                'date_planned': fields.Datetime.now(),
            })],
        }

    def action_view_commission_purchase_orders(self):
        """View commission purchase orders"""
        self.ensure_one()
        po_ids = self.commission_line_ids.mapped('purchase_order_id').ids

        if not po_ids:
            raise UserError("No commission purchase orders found.")

        return {
            'type': 'ir.actions.act_window',
            'name': 'Commission Purchase Orders',
            'res_model': 'purchase.order',
            'view_mode': 'tree,form',
            'domain': [('id', 'in', po_ids)],
            'context': {'create': False},
        }<|MERGE_RESOLUTION|>--- conflicted
+++ resolved
@@ -5,57 +5,305 @@
 _logger = logging.getLogger(__name__)
 
 class SaleOrder(models.Model):
-<<<<<<< HEAD
-    """Simplified Sale Order with commission management"""
-    _inherit = ['sale.order', 'commission.assignment.mixin']
-=======
     """Extended Sale Order with simplified commission management via many2many assignments"""
     _inherit = 'sale.order'
->>>>>>> 8cebde85
-
-    # Direct commission lines relationship
+
+    # ============== MODERN COMMISSION STRUCTURE ==============
+    # Using commission assignment mixin for flexible many2many relationships
+    
+    # Keep the existing one2many for backward compatibility during transition
     commission_line_ids = fields.One2many(
         'commission.line',
         'sale_order_id',
-        string='Commission Lines',
+        string='Commission Lines (Legacy)',
         copy=False,
-        help="Commission lines for this sale order"
-    )
-
-    # Commission totals
+        help="Legacy commission structure - being phased out in favor of assignments"
+    )
+
+    # New simplified commission fields using assignments
+    use_modern_commissions = fields.Boolean(
+        string='Use Modern Commission Structure',
+        default=True,
+        help="Use the new many2many assignment structure instead of legacy commission fields"
+    )
+
+    # Performance optimized commission totals (Override mixin fields as Monetary)
     total_commission_amount = fields.Monetary(
         string='Total Commission Amount',
-        compute='_compute_commission_totals',
+        compute='_compute_commission_stats',
         store=True,
         currency_field='currency_id',
-        help="Total commission amount from all commission lines"
+        help="Total commission amount from all assigned commission lines"
+    )
+
+    pending_commission_amount = fields.Monetary(
+        string='Pending Commission Amount',
+        compute='_compute_commission_stats',
+        store=True,
+        currency_field='currency_id',
+        help="Total amount of pending commissions assigned to this record"
+    )
+
+    paid_commission_amount = fields.Monetary(
+        string='Paid Commission Amount',
+        compute='_compute_commission_stats',
+        store=True,
+        currency_field='currency_id',
+        help="Total amount of paid commissions assigned to this record"
+    )
+
+    total_commission_lines_amount = fields.Monetary(
+        string='Total Commission Amount (Legacy)',
+        compute='_compute_commission_lines_totals',
+        store=True,
+        currency_field='currency_id',
+        help="Total commission amount from all assigned commission lines"
+    )
+
+    internal_commission_lines_amount = fields.Monetary(
+        string='Internal Commission Amount',
+        compute='_compute_commission_lines_totals',
+        store=True,
+        currency_field='currency_id',
+        help="Total internal commission amount"
+    )
+
+    external_commission_lines_amount = fields.Monetary(
+        string='External Commission Amount',
+        compute='_compute_commission_lines_totals',
+        store=True,
+        currency_field='currency_id',
+        help="Total external commission amount"
     )
 
     commission_lines_count = fields.Integer(
         string='Commission Lines Count',
-        compute='_compute_commission_totals',
-        help="Number of commission lines for this order"
-    )
-
-    # Commission status
+        compute='_compute_commission_lines_count',
+        help="Number of commission lines assigned to this order"
+    )
+
+    # Commission Statement fields (Enhanced)
+    commission_statement_count = fields.Integer(
+        string='Commission Statement Count',
+        compute='_compute_commission_statement_count',
+        help="Number of commission partners eligible for statements"
+    )
+
+    # Performance monitoring fields
+    commission_calculation_time = fields.Float(
+        string='Last Calculation Time (ms)',
+        readonly=True,
+        help="Time taken for last commission calculation in milliseconds"
+    )
+
+    use_commission_lines = fields.Boolean(
+        string='Use Commission Lines Structure',
+        default=True,
+        help="Use modern commission lines structure instead of legacy fields"
+    )
+
+    force_commission_processing = fields.Boolean(
+        string='Force Commission Processing',
+        default=False,
+        help="Temporary flag to bypass invoice validation when force processing commissions"
+    )
+    
+    # Project fields (if project module is installed)
+    project_id = fields.Many2one('project.project', string='Project')
+    
+    # Purchase order related fields
+    purchase_order_total_amount = fields.Monetary(
+        string="Total Purchase Order Amount",
+        compute="_compute_purchase_order_total_amount",
+        store=True,
+        currency_field='currency_id'
+    )
+    
+    # ============== LEGACY COMMISSION FIELDS (DEPRECATED - Use commission_line_ids instead) ==============
+    # These fields are deprecated in favor of the commission_line_ids structure
+    # They are kept for backward compatibility and will be removed in future versions
+    
+    # Legacy Individual Commission Fields
+    consultant_id = fields.Many2one('res.partner', string="Consultant (DEPRECATED)", help="Use commission_line_ids instead")
+    consultant_commission_type = fields.Selection([
+        ('fixed', 'Fixed'),
+        ('percent_unit_price', 'Percentage of Unit Price'),
+        ('percent_untaxed_total', 'Percentage of Untaxed Total')
+    ], string="Consultant Commission Type", default='percent_untaxed_total')
+    consultant_comm_percentage = fields.Float(string="Consultant Rate", default=0.0)
+    salesperson_commission = fields.Monetary(string="Consultant Commission Amount", compute="_compute_commissions", store=True)
+
+    manager_id = fields.Many2one('res.partner', string="Manager")
+    manager_legacy_commission_type = fields.Selection([
+        ('fixed', 'Fixed'),
+        ('percent_unit_price', 'Percentage of Unit Price'),
+        ('percent_untaxed_total', 'Percentage of Untaxed Total')
+    ], string="Manager Commission Type", default='percent_untaxed_total')
+    manager_comm_percentage = fields.Float(string="Manager Rate", default=0.0)
+    manager_commission = fields.Monetary(string="Manager Commission Amount", compute="_compute_commissions", store=True)
+
+    director_id = fields.Many2one('res.partner', string="Director")
+    director_legacy_commission_type = fields.Selection([
+        ('fixed', 'Fixed'),
+        ('percent_unit_price', 'Percentage of Unit Price'),
+        ('percent_untaxed_total', 'Percentage of Untaxed Total')
+    ], string="Director Commission Type", default='percent_untaxed_total')
+    director_comm_percentage = fields.Float(string="Director Rate", default=3.0)
+    director_commission = fields.Monetary(string="Director Commission Amount", compute="_compute_commissions", store=True)
+
+    # Second Agent fields
+    second_agent_id = fields.Many2one('res.partner', string="Second Agent")
+    second_agent_commission_type = fields.Selection([
+        ('fixed', 'Fixed'),
+        ('percent_unit_price', 'Percentage of Unit Price'),
+        ('percent_untaxed_total', 'Percentage of Untaxed Total')
+    ], string="Second Agent Commission Type", default='percent_untaxed_total')
+    second_agent_comm_percentage = fields.Float(string="Second Agent Rate", default=0.0)
+    second_agent_commission = fields.Monetary(string="Second Agent Commission Amount", compute="_compute_commissions", store=True)
+
+    # Extended Commission Structure - External Commissions
+    broker_partner_id = fields.Many2one(
+        'res.partner', 
+        string="Broker",
+        domain=[('supplier_rank', '>', 0)],
+        help="Partner who will receive broker commission"
+    )
+    broker_commission_type = fields.Selection([
+        ('fixed', 'Fixed'),
+        ('percent_unit_price', 'Percentage of Unit Price'),
+        ('percent_untaxed_total', 'Percentage of Untaxed Total')
+    ], string="Broker Commission Type", default='percent_unit_price')
+    broker_rate = fields.Float(string="Broker Rate")
+    broker_amount = fields.Monetary(string="Broker Commission", compute="_compute_commissions", store=True)
+
+    referrer_partner_id = fields.Many2one(
+        'res.partner', 
+        string="Referrer",
+        domain=[('supplier_rank', '>', 0)],
+        help="Partner who will receive referrer commission"
+    )
+    referrer_commission_type = fields.Selection([
+        ('fixed', 'Fixed'),
+        ('percent_unit_price', 'Percentage of Unit Price'),
+        ('percent_untaxed_total', 'Percentage of Untaxed Total')
+    ], string="Referrer Commission Type", default='percent_unit_price')
+    referrer_rate = fields.Float(string="Referrer Rate")
+    referrer_amount = fields.Monetary(string="Referrer Commission", compute="_compute_commissions", store=True)
+
+    cashback_partner_id = fields.Many2one(
+        'res.partner', 
+        string="Cashback Partner",
+        domain=[('supplier_rank', '>', 0)],
+        help="Partner who will receive cashback commission"
+    )
+    cashback_commission_type = fields.Selection([
+        ('fixed', 'Fixed'),
+        ('percent_unit_price', 'Percentage of Unit Price'),
+        ('percent_untaxed_total', 'Percentage of Untaxed Total')
+    ], string="Cashback Type", default='percent_unit_price')
+    cashback_rate = fields.Float(string="Cashback Rate")
+    cashback_amount = fields.Monetary(string="Cashback Amount", compute="_compute_commissions", store=True)
+
+    other_external_partner_id = fields.Many2one(
+        'res.partner', 
+        string="Other External Partner",
+        domain=[('supplier_rank', '>', 0)],
+        help="Other external partner who will receive commission"
+    )
+    other_external_commission_type = fields.Selection([
+        ('fixed', 'Fixed'),
+        ('percent_unit_price', 'Percentage of Unit Price'),
+        ('percent_untaxed_total', 'Percentage of Untaxed Total')
+    ], string="Other External Commission Type", default='percent_unit_price')
+    other_external_rate = fields.Float(string="Other External Rate")
+    other_external_amount = fields.Monetary(string="Other External Commission", compute="_compute_commissions", store=True)
+
+    # Extended Commission Structure - Internal Commissions
+    agent1_partner_id = fields.Many2one(
+        'res.partner', 
+        string="Agent 1",
+        domain=[('supplier_rank', '>', 0)],
+        help="Internal agent 1 who will receive commission"
+    )
+    agent1_commission_type = fields.Selection([
+        ('fixed', 'Fixed'),
+        ('percent_unit_price', 'Percentage of Unit Price'),
+        ('percent_untaxed_total', 'Percentage of Untaxed Total')
+    ], string="Agent 1 Commission Type", default='percent_unit_price')
+    agent1_rate = fields.Float(string="Agent 1 Rate")
+    agent1_amount = fields.Monetary(string="Agent 1 Commission", compute="_compute_commissions", store=True)
+
+    agent2_partner_id = fields.Many2one(
+        'res.partner', 
+        string="Agent 2",
+        domain=[('supplier_rank', '>', 0)],
+        help="Internal agent 2 who will receive commission"
+    )
+    agent2_commission_type = fields.Selection([
+        ('fixed', 'Fixed'),
+        ('percent_unit_price', 'Percentage of Unit Price'),
+        ('percent_untaxed_total', 'Percentage of Untaxed Total')
+    ], string="Agent 2 Commission Type", default='percent_unit_price')
+    agent2_rate = fields.Float(string="Agent 2 Rate")
+    agent2_amount = fields.Monetary(string="Agent 2 Commission", compute="_compute_commissions", store=True)
+
+    manager_partner_id = fields.Many2one(
+        'res.partner', 
+        string="Manager Partner",
+        domain=[('supplier_rank', '>', 0)],
+        help="Internal manager who will receive commission"
+    )
+    manager_commission_type = fields.Selection([
+        ('fixed', 'Fixed'),
+        ('percent_unit_price', 'Percentage of Unit Price'),
+        ('percent_untaxed_total', 'Percentage of Untaxed Total')
+    ], string="Manager Commission Type", default='percent_unit_price')
+    manager_rate = fields.Float(string="Manager Rate")
+    manager_amount = fields.Monetary(string="Manager Commission Amount", compute="_compute_commissions", store=True)
+
+    director_partner_id = fields.Many2one(
+        'res.partner', 
+        string="Director Partner",
+        domain=[('supplier_rank', '>', 0)],
+        help="Internal director who will receive commission"
+    )
+    director_commission_type = fields.Selection([
+        ('fixed', 'Fixed'),
+        ('percent_unit_price', 'Percentage of Unit Price'),
+        ('percent_untaxed_total', 'Percentage of Untaxed Total')
+    ], string="Director Commission Type", default='percent_unit_price')
+    director_rate = fields.Float(string="Director Rate", default=3.0)
+    director_amount = fields.Monetary(string="Director Commission Amount", compute="_compute_commissions", store=True)
+
+    # Summary fields
+    total_external_commission_amount = fields.Monetary(string="Total External Commissions", compute="_compute_commissions", store=True)
+    total_internal_commission_amount = fields.Monetary(string="Total Internal Commissions", compute="_compute_commissions", store=True)
+    total_commission_amount = fields.Monetary(string="Total Commission Amount", compute="_compute_commissions", store=True)
+
+    # Computed fields
+    company_share = fields.Monetary(string="Company Share", compute="_compute_commissions", store=True)
+    net_company_share = fields.Monetary(string="Net Company Share", compute="_compute_commissions", store=True)
+
+    # Sales Value field for commission computation
+    sales_value = fields.Monetary(string="Sales Value", compute="_compute_sales_value", store=True)
+
+    # Related fields
+    purchase_order_ids = fields.One2many('purchase.order', 'origin_so_id', string="Generated Purchase Orders")
+    purchase_order_count = fields.Integer(string="PO Count", compute="_compute_purchase_order_count")
+    commission_processed = fields.Boolean(string="Commissions Processed", default=False)
     commission_status = fields.Selection([
         ('draft', 'Draft'),
         ('calculated', 'Calculated'),
-        ('confirmed', 'Confirmed'),
-        ('paid', 'Paid'),
-    ], string='Commission Status', default='draft', copy=False, tracking=True)
-
-<<<<<<< HEAD
-    @api.depends('commission_line_ids.commission_amount')
-    def _compute_commission_totals(self):
-        """Compute commission totals"""
-        for order in self:
-            order.commission_lines_count = len(order.commission_line_ids)
-            order.total_commission_amount = sum(order.commission_line_ids.mapped('commission_amount'))
-
-    def action_calculate_commissions(self):
-        """Calculate commission lines for this order"""
-=======
+        ('confirmed', 'Confirmed')
+    ], string="Commission Processing Status", default='draft')
+
+    # NEW FIELDS FOR ENHANCED BUSINESS LOGIC
+    is_fully_invoiced = fields.Boolean(string="Fully Invoiced", compute="_compute_invoice_status", store=True)
+    has_posted_invoices = fields.Boolean(string="Has Posted Invoices", compute="_compute_invoice_status", store=True)
+    commission_blocked_reason = fields.Text(string="Commission Blocked Reason", readonly=True)
+
+    # ============== COMPUTE METHODS - ENHANCED ==============
+
     @api.depends('commission_line_ids')
     def _compute_commission_lines_count(self):
         """Compute commission lines count from both legacy and modern structures"""
@@ -309,76 +557,865 @@
 
     def action_view_commission_details(self):
         """View commission details for this sale order - compatibility method."""
->>>>>>> 8cebde85
         self.ensure_one()
+        return {
+            'type': 'ir.actions.client',
+            'tag': 'display_notification',
+            'params': {
+                'title': 'Commission Details',
+                'message': f'Commission details for order {self.name}. Total commission: {self.total_commission_amount}',
+                'type': 'info',
+            }
+        }
+
+    def action_view_commission_report(self):
+        """Alternative method name for commission report access."""
+        return self.action_open_commission_report_wizard()
+
+    def action_confirm_commissions(self):
+        """Confirm calculated commissions."""
+        self.commission_status = 'confirmed'
+        self.message_post(body="Commissions confirmed.")
+        return {
+            'type': 'ir.actions.client',
+            'tag': 'display_notification',
+            'params': {
+                'title': 'Commissions Confirmed',
+                'message': 'Commissions have been confirmed.',
+                'type': 'success',
+            }
+        }
+
+    def action_reset_commissions(self):
+        """Reset commission status to draft and cancel related purchase orders."""
+        self.commission_status = 'draft'
+        # Cancel related draft purchase orders
+        draft_pos = self.purchase_order_ids.filtered(lambda po: po.state == 'draft')
+        for po in draft_pos:
+            po.button_cancel()
+        self.message_post(body="Commission status reset to draft. Related draft purchase orders cancelled.")
+        return {
+            'type': 'ir.actions.client',
+            'tag': 'display_notification',
+            'params': {
+                'title': 'Reset to Draft',
+                'message': 'Commission status reset to draft. Related draft purchase orders cancelled.',
+                'type': 'success',
+            }
+        }
+
+    def action_process_commissions(self):
+        """Enhanced commission processing with commission lines support"""
+        import time
+        start_time = time.time()
+
+        for order in self:
+            if not order._check_commission_prerequisites():
+                raise UserError("Cannot process commissions for %s:\n%s" % (order.name, order.commission_blocked_reason))
+
+            if order.use_commission_lines:
+                # Auto-create commission lines if they don't exist
+                if not order.commission_line_ids:
+                    lines_created = order._create_commission_lines_from_legacy()
+                    if lines_created == 0:
+                        raise UserError(
+                            f"No commission lines found for order {order.name} and no legacy commission data available to create them. "
+                            "Please add commission partners and rates in the Commission Management section first."
+                        )
+
+                order._process_commission_lines()
+            else:
+                order._create_commission_purchase_orders()
+
+        # Record performance metric
+        calculation_time = (time.time() - start_time) * 1000  # Convert to milliseconds
+        self.commission_calculation_time = calculation_time
+
+        return {
+            'type': 'ir.actions.client',
+            'tag': 'display_notification',
+            'params': {
+                'title': 'Commission Processing Complete',
+                'message': f'Processed commissions in {calculation_time:.2f}ms',
+                'type': 'success',
+            }
+        }
+
+    def action_force_process_commissions(self):
+        """Force commission processing even if invoice check fails"""
+        for order in self:
+            # Set force flag to bypass invoice validation
+            order.force_commission_processing = True
+            try:
+                if order.use_commission_lines:
+                    order._process_commission_lines()
+                else:
+                    order._create_commission_purchase_orders()
+                
+                return {
+                    'type': 'ir.actions.client',
+                    'tag': 'display_notification',
+                    'params': {
+                        'title': 'Commission Force Processed',
+                        'message': f'Commissions have been force processed for order {order.name}',
+                        'type': 'success',
+                    }
+                }
+            except Exception as e:
+                raise UserError(f"Failed to force process commissions: {str(e)}")
+            finally:
+                # Always reset the force flag
+                order.force_commission_processing = False
+
+    def action_cancel(self):
+        """Override cancel with enhanced cascade logic and user notification"""
+        commission_orders = self.filtered('purchase_order_ids')
+        
+        if commission_orders:
+            # Collect information about what will be cancelled
+            cancel_info = []
+            for order in commission_orders:
+                po_info = []
+                invoice_info = []
+                
+                # Check purchase orders
+                for po in order.purchase_order_ids:
+                    if po.state not in ['cancel', 'draft']:
+                        po_info.append(f"- PO {po.name} (State: {po.state})")
+                
+                # Check related invoices for commission POs
+                for po in order.purchase_order_ids:
+                    for line in po.order_line:
+                        invoice_lines = self.env['account.move.line'].search([
+                            ('purchase_line_id', '=', line.id)
+                        ])
+                        for inv_line in invoice_lines:
+                            if inv_line.move_id.state == 'posted':
+                                invoice_info.append(f"- Invoice {inv_line.move_id.name}")
+                
+                if po_info or invoice_info:
+                    cancel_info.append(f"Sale Order {order.name}:")
+                    if po_info:
+                        cancel_info.extend(["  Commission Purchase Orders:"] + po_info)
+                    if invoice_info:
+                        cancel_info.extend(["  Related Invoices:"] + invoice_info)
+            
+            if cancel_info:
+                message = "The following commission-related documents will be cancelled:\n\n" + "\n".join(cancel_info)
+                
+                # Show confirmation dialog
+                return {
+                    'type': 'ir.actions.act_window',
+                    'name': 'Confirm Cancellation',
+                    'res_model': 'commission.cancel.wizard',
+                    'view_mode': 'form',
+                    'target': 'new',
+                    'context': {
+                        'default_sale_order_ids': [(6, 0, self.ids)],
+                        'default_message': message,
+                    }
+                }
+        
+        # If no commission orders or user confirmed, proceed with cancellation
+        return self._execute_cancellation()
+
+    def action_draft(self):
+        """Override draft action with cascade logic"""
+        for order in self:
+            if order.purchase_order_ids:
+                confirmed_pos = order.purchase_order_ids.filtered(
+                    lambda po: po.state not in ['draft', 'cancel']
+                )
+                
+                if confirmed_pos:
+                    po_names = ", ".join(confirmed_pos.mapped('name'))
+                    return {
+                        'type': 'ir.actions.act_window',
+                        'name': 'Confirm Set to Draft',
+                        'res_model': 'commission.draft.wizard',
+                        'view_mode': 'form',
+                        'target': 'new',
+                        'context': {
+                            'default_sale_order_id': order.id,
+                            'default_message': f"Setting this sale order to draft will cancel the following confirmed commission purchase orders:\n{po_names}\n\nDo you want to continue?",
+                        }
+                    }
+                else:
+                    # Cancel draft POs
+                    draft_pos = order.purchase_order_ids.filtered(lambda po: po.state == 'draft')
+                    draft_pos.button_cancel()
+                    
+                    # Reset commission status
+                    order.commission_status = 'draft'
+                    order.commission_processed = False
+                    order.commission_blocked_reason = False
+        
+        return super().action_draft()
+
+    # ============== HELPER METHODS ==============
+    
+    def _get_commission_partners(self):
+        """Get all partners with commissions on this order."""
+        partners = []
+        commission_partner_fields = [
+            'agent1_partner_id',
+            'agent2_partner_id', 
+            'broker_partner_id',
+            'referrer_partner_id',
+            'cashback_partner_id',
+            'other_external_partner_id',
+            'consultant_id',
+            'manager_id',
+            'second_agent_id',
+            'director_id',
+            'manager_partner_id',
+            'director_partner_id',
+        ]
+        for field_name in commission_partner_fields:
+            if hasattr(self, field_name):
+                partner = getattr(self, field_name)
+                if partner and partner not in partners:
+                    partners.append(partner)
+        return partners
+
+    def _calculate_commission_amount(self, rate, commission_type, order):
+        """Calculate commission amount based on type and rate."""
+        if commission_type == 'fixed':
+            return rate
+        elif commission_type == 'percent_unit_price':
+            if order.order_line:
+                return (rate / 100.0) * order.order_line[0].price_unit
+            return 0.0
+        elif commission_type == 'percent_untaxed_total':
+            return (rate / 100.0) * order.amount_untaxed
+        return 0.0
+
+    def _check_commission_prerequisites(self):
+        """Check if order meets all prerequisites for commission processing"""
+        self.ensure_one()
+        errors = []
+
+        # Check if order is confirmed
+        if self.state not in ['sale', 'done']:
+            errors.append("❌ Sale order must be confirmed before processing commissions.")
+
+        # Check if order is fully invoiced (more flexible check)
+        if not self.is_fully_invoiced:
+            # Allow manual override if user confirms it's invoiced
+            if not getattr(self, 'force_commission_processing', False):
+                errors.append("❌ Sale order must be fully invoiced with posted invoices before processing commissions. "
+                            "Use 'Force Process' if you're certain the order is properly invoiced.")
+
+        # Check if order has positive amount
+        if self.amount_total <= 0:
+            errors.append("❌ Sale order must have a positive total amount.")
+
+        # Check if any commissions are defined (either in commission lines or legacy fields)
+        has_commission_data = False
+
+        if self.use_commission_lines and self.commission_line_ids:
+            has_commission_data = True
+        else:
+            # Check legacy commission fields
+            legacy_partners = [
+                self.consultant_id, self.manager_id, self.director_id, self.second_agent_id,
+                self.broker_partner_id, self.referrer_partner_id, self.cashback_partner_id,
+                self.other_external_partner_id, self.agent1_partner_id, self.agent2_partner_id,
+                self.manager_partner_id, self.director_partner_id
+            ]
+
+            legacy_rates = [
+                self.consultant_comm_percentage, self.manager_comm_percentage,
+                self.director_comm_percentage, self.second_agent_comm_percentage,
+                self.broker_rate, self.referrer_rate, self.cashback_rate,
+                self.other_external_rate, self.agent1_rate, self.agent2_rate,
+                self.manager_rate, self.director_rate
+            ]
+
+            for partner, rate in zip(legacy_partners, legacy_rates):
+                if partner and rate > 0:
+                    has_commission_data = True
+                    break
+
+        if not has_commission_data:
+            errors.append("❌ No commission partners or rates are defined. Please add commission information in the Legacy Commission, External Commission, or Internal Commission tabs.")
+
+        if errors:
+            self.commission_blocked_reason = "\n".join(errors)
+            return False
+
+        self.commission_blocked_reason = False
+        return True
+
+    def _process_commission_lines(self):
+        """Process commission lines - create/update purchase orders"""
+        self.ensure_one()
+
         if not self.commission_line_ids:
-            raise UserError("No commission lines configured for this order.")
-
-        for line in self.commission_line_ids:
-            line._compute_amounts()
-
+            raise UserError("No commission lines found. Please create commission lines first.")
+
+        lines_to_process = self.commission_line_ids.filtered(
+            lambda l: l.state == 'confirmed' and not l.purchase_order_id
+        )
+
+        if not lines_to_process:
+            raise UserError("No confirmed commission lines ready for processing.")
+
+        # Process commission lines
+        processed_count = 0
+        for line in lines_to_process:
+            try:
+                line.action_process()
+                processed_count += 1
+            except Exception as e:
+                _logger.error(f"Error processing commission line {line.id}: {str(e)}")
+                continue
+
+        # Update order status
+        if processed_count > 0:
+            self.commission_status = 'calculated'
+            self.commission_processed = True
+
+        return processed_count
+
+    def _create_commission_purchase_orders(self):
+        """Enhanced commission PO creation with prerequisites check (Legacy support)"""
+        self.ensure_one()
+
+        # Check prerequisites
+        if not self._check_commission_prerequisites():
+            raise UserError(f"Cannot process commissions:\n{self.commission_blocked_reason}")
+
+        if self.commission_processed:
+            raise UserError("Commissions have already been processed for this order.")
+
+        # Update status
         self.commission_status = 'calculated'
-        return True
-
-    def action_confirm_commissions(self):
-        """Confirm commission calculations"""
+        
+        try:
+            # Get commission product
+            commission_product = self._get_or_create_commission_product()
+            created_pos = []
+
+            # Get all commission entries
+            commissions = self._get_commission_entries()
+
+            # Create purchase orders
+            for commission in commissions:
+                po_vals = self._prepare_purchase_order_vals(
+                    partner=commission['partner'],
+                    product=commission_product,
+                    amount=commission['amount'],
+                    description=commission['description']
+                )
+                po = self.env['purchase.order'].create(po_vals)
+                created_pos.append(po)
+                _logger.info("Created commission PO: %s", po.name)
+
+            # Mark as processed
+            self.commission_processed = True
+            self.commission_blocked_reason = False
+            
+            if created_pos:
+                message = f"Successfully created {len(created_pos)} commission purchase orders"
+                self.message_post(body=message)
+                return {
+                    'type': 'ir.actions.client',
+                    'tag': 'display_notification',
+                    'params': {
+                        'title': 'Success',
+                        'message': message,
+                        'type': 'success',
+                        'sticky': False,
+                    }
+                }
+            else:
+                self.commission_status = 'draft'
+                raise UserError("No commissions were created. Please check commission settings.")
+                
+        except Exception as e:
+            self.commission_status = 'draft'
+            _logger.error("Error creating commission purchase orders: %s", str(e))
+            raise UserError("Failed to process commissions: %s" % str(e)) from e
+
+    def _execute_cancellation(self):
+        """Execute the actual cancellation with cascade logic"""
+        for order in self:
+            # Cancel related purchase orders
+            for po in order.purchase_order_ids:
+                try:
+                    if po.state == 'draft':
+                        po.button_cancel()
+                    elif po.state in ['sent', 'to approve', 'purchase']:
+                        # Force cancel confirmed POs
+                        po.button_cancel()
+                        po.message_post(body=f"Automatically cancelled due to sale order {order.name} cancellation")
+                except Exception as e:
+                    _logger.warning("Could not cancel PO %s: %s", po.name, str(e))
+            
+            # Reset commission status
+            order.commission_status = 'draft'
+            order.commission_processed = False
+            order.commission_blocked_reason = False
+            
+            # Post message about cascade cancellation
+            if order.purchase_order_ids:
+                order.message_post(
+                    body=f"Sale order cancelled. {len(order.purchase_order_ids)} related commission purchase orders were also cancelled."
+                )
+        
+        # Call original cancel method
+        return super().action_cancel()
+
+    def _get_commission_entries(self):
+        """Get all commission entries that need purchase orders."""
         self.ensure_one()
-        if self.commission_status != 'calculated':
-            raise UserError("Please calculate commissions first.")
-
-        self.commission_line_ids.write({'state': 'confirmed'})
-        self.commission_status = 'confirmed'
-        return True
-
-    def action_create_commission_purchase_orders(self):
-        """Create purchase orders for commissions"""
+        commissions = []
+
+        # Legacy commissions
+        if self.consultant_id and self.salesperson_commission > 0:
+            commissions.append({
+                'partner': self.consultant_id,
+                'amount': self.salesperson_commission,
+                'description': f"Consultant Commission for SO: {self.name}"
+            })
+
+        if self.manager_id and self.manager_commission > 0:
+            commissions.append({
+                'partner': self.manager_id,
+                'amount': self.manager_commission,
+                'description': f"Manager Commission for SO: {self.name}"
+            })
+
+        if self.second_agent_id and self.second_agent_commission > 0:
+            commissions.append({
+                'partner': self.second_agent_id,
+                'amount': self.second_agent_commission,
+                'description': f"Second Agent Commission for SO: {self.name}"
+            })
+
+        if self.director_id and self.director_commission > 0:
+            commissions.append({
+                'partner': self.director_id,
+                'amount': self.director_commission,
+                'description': f"Director Commission for SO: {self.name}"
+            })
+
+        # External commissions
+        if self.broker_partner_id and self.broker_amount > 0:
+            commissions.append({
+                'partner': self.broker_partner_id,
+                'amount': self.broker_amount,
+                'description': f"Broker Commission for SO: {self.name}"
+            })
+
+        if self.referrer_partner_id and self.referrer_amount > 0:
+            commissions.append({
+                'partner': self.referrer_partner_id,
+                'amount': self.referrer_amount,
+                'description': f"Referrer Commission for SO: {self.name}"
+            })
+
+        if self.cashback_partner_id and self.cashback_amount > 0:
+            commissions.append({
+                'partner': self.cashback_partner_id,
+                'amount': self.cashback_amount,
+                'description': f"Cashback for SO: {self.name}"
+            })
+
+        if self.other_external_partner_id and self.other_external_amount > 0:
+            commissions.append({
+                'partner': self.other_external_partner_id,
+                'amount': self.other_external_amount,
+                'description': f"Other External Commission for SO: {self.name}"
+            })
+
+        # Internal commissions
+        if self.agent1_partner_id and self.agent1_amount > 0:
+            commissions.append({
+                'partner': self.agent1_partner_id,
+                'amount': self.agent1_amount,
+                'description': f"Agent 1 Commission for SO: {self.name}"
+            })
+
+        if self.agent2_partner_id and self.agent2_amount > 0:
+            commissions.append({
+                'partner': self.agent2_partner_id,
+                'amount': self.agent2_amount,
+                'description': f"Agent 2 Commission for SO: {self.name}"
+            })
+
+        if self.manager_partner_id and self.manager_amount > 0:
+            commissions.append({
+                'partner': self.manager_partner_id,
+                'amount': self.manager_amount,
+                'description': f"Manager Commission for SO: {self.name}"
+            })
+
+        if self.director_partner_id and self.director_amount > 0:
+            commissions.append({
+                'partner': self.director_partner_id,
+                'amount': self.director_amount,
+                'description': f"Director Commission for SO: {self.name}"
+            })
+
+        return commissions
+
+    # ============== COMMISSION LINES MANAGEMENT ==============
+
+    def action_create_commission_lines(self):
+        """Create commission lines from current commission configuration"""
         self.ensure_one()
-        purchase_orders = []
-
-        for line in self.commission_line_ids.filtered(lambda l: l.state == 'confirmed'):
-            po_vals = self._prepare_purchase_order_vals(line)
-            po = self.env['purchase.order'].create(po_vals)
-            line.purchase_order_id = po.id
-            line.state = 'processed'
-            purchase_orders.append(po)
-
-        if purchase_orders:
-            self.commission_status = 'paid'
-
-        return purchase_orders
-
-    def _prepare_purchase_order_vals(self, commission_line):
-        """Prepare purchase order values for commission"""
-        product = self.env.ref('commission_ax.commission_service_product', raise_if_not_found=False)
+
+        if self.commission_line_ids:
+            return {
+                'type': 'ir.actions.act_window',
+                'name': 'Confirm Replace Commission Lines',
+                'res_model': 'commission.lines.replace.wizard',
+                'view_mode': 'form',
+                'target': 'new',
+                'context': {'default_sale_order_id': self.id},
+            }
+
+        lines_created = self._create_commission_lines_from_legacy()
+
+        return {
+            'type': 'ir.actions.client',
+            'tag': 'display_notification',
+            'params': {
+                'title': 'Commission Lines Created',
+                'message': f'Created {lines_created} commission lines',
+                'type': 'success',
+            }
+        }
+
+    def _create_commission_lines_from_legacy(self):
+        """Create commission lines from legacy commission fields"""
+        self.ensure_one()
+
+        commission_lines = []
+
+        # Mapping legacy fields to commission lines
+        legacy_mappings = [
+            ('consultant_id', 'consultant_comm_percentage', 'consultant_commission_type', 'consultant', 'internal'),
+            ('manager_id', 'manager_comm_percentage', 'manager_legacy_commission_type', 'manager', 'internal'),
+            ('director_id', 'director_comm_percentage', 'director_legacy_commission_type', 'director', 'internal'),
+            ('second_agent_id', 'second_agent_comm_percentage', 'second_agent_commission_type', 'agent', 'internal'),
+            ('broker_partner_id', 'broker_rate', 'broker_commission_type', 'broker', 'external'),
+            ('referrer_partner_id', 'referrer_rate', 'referrer_commission_type', 'referrer', 'external'),
+            ('cashback_partner_id', 'cashback_rate', 'cashback_commission_type', 'agent', 'external'),
+            ('agent1_partner_id', 'agent1_rate', 'agent1_commission_type', 'agent', 'internal'),
+            ('agent2_partner_id', 'agent2_rate', 'agent2_commission_type', 'agent', 'internal'),
+            ('manager_partner_id', 'manager_rate', 'manager_commission_type', 'manager', 'internal'),
+            ('director_partner_id', 'director_rate', 'director_commission_type', 'director', 'internal'),
+        ]
+
+        for partner_field, rate_field, type_field, role, category in legacy_mappings:
+            partner = getattr(self, partner_field, None)
+            rate = getattr(self, rate_field, 0.0)
+            comm_type = getattr(self, type_field, 'percent_untaxed_total')
+
+            if partner and rate > 0:
+                # Map calculation method
+                calc_method = self._map_legacy_calc_method(comm_type)
+
+                # Get or create commission type
+                commission_type = self._get_or_create_commission_type_for_role(role, category)
+
+                commission_lines.append({
+                    'sale_order_id': self.id,
+                    'partner_id': partner.id,
+                    'commission_type_id': commission_type.id,
+                    'calculation_method': calc_method,
+                    'rate': rate,
+                    'commission_category': category,
+                    'role': role,
+                    'state': 'calculated' if self.commission_processed else 'draft',
+                    'sequence': len(commission_lines) * 10,
+                })
+
+        # Create commission lines
+        if commission_lines:
+            created_lines = self.env['commission.line'].create(commission_lines)
+            self.use_commission_lines = True
+            return len(created_lines)
+
+        return 0
+
+    def _map_legacy_calc_method(self, legacy_method):
+        """Map legacy calculation method to new format"""
+        mapping = {
+            'fixed': 'fixed',
+            'percent_unit_price': 'percentage_unit',
+            'percent_untaxed_total': 'percentage_untaxed',
+        }
+        return mapping.get(legacy_method, 'percentage_total')
+
+    def _get_or_create_commission_type_for_role(self, role, category):
+        """Get or create commission type for specific role and category"""
+        type_name = f"{role.title()} {category.title()} Commission"
+        commission_type = self.env['commission.type'].search([
+            ('name', '=', type_name)
+        ], limit=1)
+
+        if not commission_type:
+            commission_type = self.env['commission.type'].create({
+                'name': type_name,
+                'code': f"{role.upper()}_{category.upper()}",
+                'calculation_method': 'percentage',
+                'commission_category': category if category in ['sales', 'referral', 'management', 'bonus'] else 'sales',
+                'default_rate': 0.0,
+            })
+
+        return commission_type
+
+    def action_view_commission_lines(self):
+        """View commission lines for this order"""
+        self.ensure_one()
+        return {
+            'type': 'ir.actions.act_window',
+            'name': 'Commission Lines',
+            'res_model': 'commission.line',
+            'view_mode': 'tree,form',
+            'domain': [('sale_order_id', '=', self.id)],
+            'context': {'default_sale_order_id': self.id},
+        }
+
+    def action_calculate_commission_lines(self):
+        """Calculate amounts for all commission lines"""
+        self.ensure_one()
+
+        lines_to_calculate = self.commission_line_ids.filtered(lambda l: l.state == 'draft')
+
+        for line in lines_to_calculate:
+            line.action_calculate()
+
+        return {
+            'type': 'ir.actions.client',
+            'tag': 'display_notification',
+            'params': {
+                'title': 'Commission Lines Calculated',
+                'message': f'Calculated {len(lines_to_calculate)} commission lines',
+                'type': 'success',
+            }
+        }
+
+    def _get_or_create_commission_product(self, commission_type="Sales Commission"):
+        """Get or create commission product."""
+        product = self.env['product.product'].search([
+            ('name', '=', commission_type),
+            ('type', '=', 'service')
+        ], limit=1)
+        
         if not product:
-            raise UserError("Commission service product not found. Please configure it first.")
-
-        return {
-            'partner_id': commission_line.partner_id.id,
-            'partner_ref': self.client_order_ref or '',
+            product = self.env['product.product'].create({
+                'name': commission_type,
+                'type': 'service',
+                'categ_id': self.env.ref('product.product_category_all').id,
+                'list_price': 0.0,
+                'standard_price': 0.0,
+                'sale_ok': False,
+                'purchase_ok': True,
+                'detailed_type': 'service',
+            })
+            _logger.info("Created commission product: %s", commission_type)
+        
+        return product
+
+    def action_migrate_to_commission_lines(self):
+        """Migrate order from legacy commission structure to commission lines"""
+        self.ensure_one()
+
+        if self.commission_line_ids:
+            raise UserError("This order already has commission lines.")
+
+        lines_created = self._create_commission_lines_from_legacy()
+
+        if lines_created > 0:
+            # Optionally disable legacy fields to prevent confusion
+            # This would require careful consideration in production
+            pass
+
+        return {
+            'type': 'ir.actions.client',
+            'tag': 'display_notification',
+            'params': {
+                'title': 'Migration Complete',
+                'message': f'Successfully migrated to commission lines structure. Created {lines_created} commission lines.',
+                'type': 'success',
+            }
+        }
+
+    def action_migrate_to_modern_commissions(self):
+        """Migrate order from legacy commission structure to modern assignment-based structure"""
+        self.ensure_one()
+        
+        if self.use_modern_commissions:
+            raise UserError("This order is already using the modern commission structure.")
+        
+        assignments_created = 0
+        
+        # Migrate existing commission lines to assignments
+        for commission_line in self.commission_line_ids:
+            assignment = self.env['commission.assignment'].create({
+                'source_model': self._name,
+                'source_id': self.id,
+                'commission_line_id': commission_line.id,
+                'assignment_type': 'migrated',
+            })
+            assignments_created += 1
+        
+        # Enable modern commission structure
+        self.use_modern_commissions = True
+        
+        return {
+            'type': 'ir.actions.client',
+            'tag': 'display_notification',
+            'params': {
+                'title': 'Migration to Modern Structure Complete',
+                'message': f'Successfully migrated to modern commission assignment structure. Created {assignments_created} assignments.',
+                'type': 'success',
+            }
+        }
+
+    @api.model
+    def migrate_all_to_modern_commissions(self):
+        """Migrate all sale orders to modern commission structure"""
+        orders = self.search([('use_modern_commissions', '=', False)])
+        migrated_count = 0
+        
+        for order in orders:
+            try:
+                order.action_migrate_to_modern_commissions()
+                migrated_count += 1
+            except Exception as e:
+                _logger.warning(f"Failed to migrate order {order.name}: {str(e)}")
+        
+        return {
+            'type': 'ir.actions.client',
+            'tag': 'display_notification',
+            'params': {
+                'title': 'Bulk Migration Complete',
+                'message': f'Successfully migrated {migrated_count} orders to modern commission structure.',
+                'type': 'success',
+            }
+        }
+
+    def _prepare_purchase_order_vals(self, partner, product, amount, description):
+        """Prepare values for purchase order creation with vendor reference auto-population."""
+        if not partner:
+            raise UserError("Partner is required for purchase order creation")
+        
+        if amount <= 0:
+            raise UserError("Commission amount must be greater than zero")
+        
+        return {
+            'partner_id': partner.id,
+            'date_order': fields.Date.today(),
+            'currency_id': self.currency_id.id,
+            'company_id': self.company_id.id,
+            'origin': self.name,
+            'description': description,
             'origin_so_id': self.id,
+            'commission_posted': False,
+            'partner_ref': self.client_order_ref or '',  # Auto-populate vendor reference from customer reference
             'order_line': [(0, 0, {
                 'product_id': product.id,
-                'name': f"Commission: {self.name} - {commission_line.commission_type_id.name}",
-                'product_qty': 1,
-                'price_unit': commission_line.commission_amount,
-                'date_planned': fields.Datetime.now(),
-            })],
-        }
-
-    def action_view_commission_purchase_orders(self):
-        """View commission purchase orders"""
+                'name': description,
+                'product_qty': 1.0,
+                'product_uom': product.uom_id.id,
+                'price_unit': amount,
+                'taxes_id': [(6, 0, product.supplier_taxes_id.ids)],
+            })]
+        }
+
+    def action_commission_performance_report(self):
+        """Open commission performance report for this order's timeframe"""
         self.ensure_one()
-        po_ids = self.commission_line_ids.mapped('purchase_order_id').ids
-
-        if not po_ids:
-            raise UserError("No commission purchase orders found.")
+
+        # Set date range around this order's date
+        order_date = self.date_order.date() if self.date_order else fields.Date.today()
+        date_from = order_date.replace(day=1)  # First day of month
 
         return {
             'type': 'ir.actions.act_window',
-            'name': 'Commission Purchase Orders',
-            'res_model': 'purchase.order',
-            'view_mode': 'tree,form',
-            'domain': [('id', 'in', po_ids)],
-            'context': {'create': False},
+            'name': 'Commission Performance Report',
+            'res_model': 'commission.performance.report',
+            'view_mode': 'form',
+            'target': 'new',
+            'context': {
+                'default_date_from': date_from,
+                'default_date_to': order_date,
+            }
+        }
+
+    def action_view_commission_dashboard(self):
+        """View commission dashboard filtered for this order"""
+        self.ensure_one()
+
+        return {
+            'type': 'ir.actions.act_window',
+            'name': 'Commission Dashboard',
+            'res_model': 'commission.dashboard',
+            'view_mode': 'graph,pivot,list',
+            'domain': [('sale_order_id', '=', self.id)],
+            'context': {
+                'search_default_group_by_partner': 1,
+            }
+        }
+
+    def _check_legacy_commission_usage(self):
+        """Check if order uses legacy commission fields and log deprecation warning"""
+        legacy_fields = [
+            'consultant_id', 'manager_id', 'director_id', 'second_agent_id',
+            'broker_partner_id', 'referrer_partner_id', 'cashback_partner_id',
+            'agent1_partner_id', 'agent2_partner_id', 'manager_partner_id', 'director_partner_id'
+        ]
+        
+        for field_name in legacy_fields:
+            if getattr(self, field_name, False):
+                _logger.warning(
+                    "DEPRECATION WARNING: Sale Order %s uses legacy commission field '%s'. "
+                    "Please migrate to commission_line_ids structure for better performance and features.",
+                    self.name, field_name
+                )
+                return True
+        return False
+
+    @api.model
+    def migrate_all_legacy_commissions(self):
+        """Migrate all orders from legacy commission structure to commission lines"""
+        legacy_orders = self.search([
+            '|', '|', '|', '|', '|', '|', '|', '|', '|', '|',
+            ('consultant_id', '!=', False),
+            ('manager_id', '!=', False),
+            ('director_id', '!=', False),
+            ('second_agent_id', '!=', False),
+            ('broker_partner_id', '!=', False),
+            ('referrer_partner_id', '!=', False),
+            ('cashback_partner_id', '!=', False),
+            ('agent1_partner_id', '!=', False),
+            ('agent2_partner_id', '!=', False),
+            ('manager_partner_id', '!=', False),
+            ('director_partner_id', '!=', False),
+        ])
+        
+        migrated_count = 0
+        for order in legacy_orders:
+            if not order.commission_line_ids:  # Only migrate if no commission lines exist
+                try:
+                    order._create_commission_lines_from_legacy()
+                    migrated_count += 1
+                    _logger.info("Migrated commission data for order %s", order.name)
+                except Exception as e:
+                    _logger.error("Failed to migrate order %s: %s", order.name, str(e))
+        
+        return {
+            'type': 'ir.actions.client',
+            'tag': 'display_notification',
+            'params': {
+                'title': 'Migration Complete',
+                'message': f'Successfully migrated {migrated_count} orders to commission lines structure.',
+                'type': 'success',
+            }
         }